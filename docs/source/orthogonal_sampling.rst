--- conflicted
+++ resolved
@@ -46,11 +46,7 @@
 .. image:: images/os_lhs_grid.png
     :align: center
 
-<<<<<<< HEAD
-Next, we place each sample such that each bin is occupied only ones in each dimension. This is quite easy to implement,
-=======
-Next, we place each sample such that each bin is occupied only once in each direction. This is quite easy to implement,
->>>>>>> 957dd261
+Next, we place each sample such that each bin is occupied only once in each dimension. This is quite easy to implement,
 but since we are show casing the capabilities of :code:`experiment-design`, let's use it here.
 
 .. code:: python
@@ -305,7 +301,7 @@
     :align: center
 
 .. warning::
-    Note that the code above may take a long time to run. The reason behind this is the number of optimization steps
+    Note that th.. code above may take a long time to run. The reason behind this is the number of optimization steps
     taken by :class:`.OrthogonalSamplingDesigner` especially in lower sample setting (:math:`\leq 128`) as the optimization has a
     high impact on the quality of the resulting |DoE|. You can choose a smaller :code:`step` value
     (the default is 20000 for :code:`sample_size` :math:`\leq 128` and `2000` otherwise) or even set it to 1 or less to avoid
