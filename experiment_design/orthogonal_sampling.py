import logging
from functools import partial
from typing import Callable

import numpy as np
from scipy.stats import uniform

from experiment_design.covariance_modification import iman_connover_transformation
from experiment_design.experiment_designer import ExperimentDesigner
from experiment_design.optimize import (
    random_search,
    simulated_annealing_by_perturbation,
)
from experiment_design.scorers import Scorer, ScorerFactory, select_local
from experiment_design.variable import ParameterSpace


class OrthogonalSamplingDesigner(ExperimentDesigner):
    """
    Create or extend an orthogonal sampling design. Orthogonal sampling design partitions the design space into
    bins of equal marginal probability and places samples such that each bin is only filled once for each dimension.
    If all variables are uniform, orthogonal sampling becomes an |LHS|.

    :param inter_bin_randomness: Controls the randomness of placed points between the bin bounds. Specifically, 0 means
        the points are placed at the center of each bin, whereas 1 leads to a random point placement within the bounds.
        Any other fractions leads to a random placement within that fraction of the bin bounds in each dimension.
    :param non_occupied_bins: Only relevant for extending the design, i.e. if old points are provided, and if the constraint
        regarding the number of occupation of each bin has to be violated. True means that each bin is occupied at least
        once for each dimension, although some bins might be occupied more often. Otherwise, each bin is occupied once
        or less often, leading to empty bins in some cases.
    :param scorer_factory: A factory that creates scorers for the given variables, sample_size and in the cast of an
        extension, old sampling points. If not passed, a default one will be created, that evaluates the maximum
        correlation error and minimum pairwise distance. See
        `experiment_design.scorers.create_default_scorer_factory <#experiment_design.scorers.create_default_scorer_factory>`_
        for more details.



    References
    ----------
    M.D. McKay, W.J. Conover and R.J. Beckmann (1979). “`A comparison of three methods for selecting values of input
    variables in the analysis of output from a computer code
    <https://www.researchgate.net/publication/235709905_A_Comparison_of_Three_Methods_for_Selecting_Vales_of_Input_Variables_in_the_Analysis_of_Output_From_a_Computer_Code>`_”

    A.B. Owen (1992). “`Orthogonal arrays for computer experiments, integration and visualization
    <https://www3.stat.sinica.edu.tw/statistica/oldpdf/A18n17.pdf>`_”

    C. Bogoclu (2022). "`Local Latin Hypercube Refinement for Uncertainty Quantification and Optimization
    <https://hss-opus.ub.ruhr-uni-bochum.de/opus4/frontdoor/deliver/index/docId/9143/file/diss.pdf>`_"
    Chapters 4.3.1 and 5


    Examples
    --------
    >>> from experiment_design import create_continuous_uniform_space, OrthogonalSamplingDesigner
<<<<<<< HEAD
    >>> space = create_continuous_uniform_space([-2., -2.], [2., 2.])
=======
    >>> space = create_continuous_uniform_space([-2., -2.], [2. 2.])
>>>>>>> c7d006c9
    >>> designer = OrthogonalSamplingDesigner()
    >>> doe1 = designer.design(space, sample_size=20)
    >>> doe1.shape
    (20, 2)
<<<<<<< HEAD
    >>> doe2 = designer.design(space, sample_size=4, old_sample=doe1)
=======
    >>> doe2 = designer.design(space, 4, old_sample=doe1)
>>>>>>> c7d006c9
    >>> doe2.shape
    (4, 2)

    """

    def __init__(
        self,
        inter_bin_randomness: float = 0.8,
        non_occupied_bins: bool = False,
        scorer_factory: ScorerFactory | None = None,
    ) -> None:
        self.inter_bin_randomness = inter_bin_randomness
        if non_occupied_bins:
            self.empty_size_check = np.min
        else:
            self.empty_size_check = np.max
        super(OrthogonalSamplingDesigner, self).__init__(scorer_factory=scorer_factory)

    def _create(
        self,
        space: ParameterSpace,
        sample_size: int,
        scorer: Scorer,
        initial_steps: int,
        final_steps: int,
    ) -> np.ndarray:
        if initial_steps + final_steps <= 1:
            return create_orthogonal_design(
                space=space,
                sample_size=sample_size,
                inter_bin_randomness=self.inter_bin_randomness,
            )

        logging.info("Creating an initial design...")
        doe = random_search(
            creator=partial(
                create_orthogonal_design,
                space=space,
                sample_size=sample_size,
                inter_bin_randomness=self.inter_bin_randomness,
            ),
            scorer=scorer,
            steps=initial_steps,
        )
        logging.info("Optimizing the initial design...")
        return simulated_annealing_by_perturbation(doe, scorer, steps=final_steps)

    def _extend(
        self,
        old_sample: np.ndarray,
        space: ParameterSpace,
        sample_size: int,
        scorer: Scorer,
        initial_steps: int,
        final_steps: int,
    ) -> np.ndarray:
        local_doe = select_local(old_sample, space)
        probabilities = space.cdf_of(local_doe)
        if not np.all(np.isfinite(probabilities)):
            raise RuntimeError(
                "Non-finite probability encountered. Please check the distributions."
            )

        bins_per_dimension = sample_size + local_doe.shape[0]

        empty = _find_sufficient_empty_bins(
            probabilities,
            bins_per_dimension,
            sample_size,
            empty_size_check=self.empty_size_check,
        )

        if initial_steps + final_steps <= 1:
            return _create_candidates_from(
                empty, space, sample_size, self.inter_bin_randomness
            )

        logging.debug("Creating candidate points to extend the design")
        new_sample = random_search(
            creator=partial(
                _create_candidates_from,
                empty_bins=empty,
                space=space,
                sample_size=sample_size,
                inter_bin_randomness=self.inter_bin_randomness,
            ),
            scorer=scorer,
            steps=initial_steps,
        )
        logging.info("Optimizing candidate points to extend the design")
        return simulated_annealing_by_perturbation(
            new_sample, scorer, steps=final_steps
        )


def create_orthogonal_design(
    space: ParameterSpace,
    sample_size: int,
    inter_bin_randomness: float = 1.0,
) -> np.ndarray:
    """
    Create an orthogonal design without any optimization.

    :meta private:
    """
    # Sometimes, we may randomly generate probabilities with
    # singular correlation matrices. Try 3 times to avoid issue until we give up
    error_text = ""
    for k in range(3):
        probabilities = create_lhd_probabilities(
            space.dimensions, sample_size, inter_bin_randomness=inter_bin_randomness
        )
        doe = space.value_of(probabilities)
        try:
            return iman_connover_transformation(doe, space.correlation)
        except np.linalg.LinAlgError as exc:
            error_text = str(exc)
            pass
    error_text = f"Orthogonal design may not have the desired correlation due to the following error: {error_text}"
    logging.warning(error_text)
    return doe


def create_lhd_probabilities(
    num_variables: int,
    sample_size: int,
    inter_bin_randomness: float = 1.0,
) -> np.ndarray:
    """Create probabilities for a Latin hypercube design.

    :meta private:
    """
    if not 0.0 <= inter_bin_randomness <= 1.0:
        raise ValueError(
            f"inter_bin_randomness has to be between 0 and 1, got {inter_bin_randomness}"
        )
    doe = uniform.rvs(size=(sample_size, num_variables))
    doe = (np.argsort(doe, axis=0) + 0.5) / sample_size
    if inter_bin_randomness == 0.0:
        return doe
    delta = inter_bin_randomness / sample_size
    return doe + uniform(-delta / 2, delta).rvs(size=(sample_size, num_variables))


def _find_sufficient_empty_bins(
    probabilities: np.ndarray,
    bins_per_dimension: int,
    required_sample_size: int,
    empty_size_check: Callable[[np.ndarray], float] = np.max,
) -> np.ndarray:
    empty = _find_empty_bins(probabilities, bins_per_dimension)
    cols = np.where(empty)[1]
    while (
        empty_size_check(np.unique(cols, return_counts=True)[1]) < required_sample_size
    ):
        bins_per_dimension += 1
        empty = _find_empty_bins(probabilities, bins_per_dimension)
        cols = np.where(empty)[1]
    return empty


def _find_empty_bins(probabilities: np.ndarray, bins_per_dimension: int) -> np.ndarray:
    """
    Find empty bins on an orthogonal sampling grid given the probabilities.

    :param probabilities: Array of cdf values of the observed points.
    :param bins_per_dimension: Determines the size of the grid to be tested.
    :return: Boolean array of empty bins with shape=(n_bins, n_dims).
    """
    empty_bins = np.ones((bins_per_dimension, probabilities.shape[1]), dtype=bool)
    edges = np.arange(bins_per_dimension + 1) / bins_per_dimension
    edges = edges.reshape((-1, 1))
    for i_dim in range(probabilities.shape[1]):
        condition = np.logical_and(
            probabilities[:, i_dim] >= edges[:-1], probabilities[:, i_dim] < edges[1:]
        )
        empty_bins[:, i_dim] = np.logical_not(condition.any(1))
    return empty_bins


def _create_candidates_from(
    empty_bins: np.ndarray,
    space: ParameterSpace,
    sample_size: int,
    inter_bin_randomness: float = 1.0,
) -> np.ndarray:
    if not 0.0 <= inter_bin_randomness <= 1.0:
        raise ValueError(
            f"inter_bin_randomness has to be between 0 and 1, got {inter_bin_randomness}"
        )
    empty_rows, empty_cols = np.where(empty_bins)
    bins_per_dimension, dimensions = empty_bins.shape
    delta = 1 / bins_per_dimension
    probabilities = np.empty((sample_size, dimensions))
    for i_dim in range(dimensions):
        values = empty_rows[empty_cols == i_dim]
        np.random.shuffle(values)
        diff = sample_size - values.size
        if diff < 0:
            values = values[:sample_size]
        elif diff > 0:
            available = [idx for idx in range(bins_per_dimension) if idx not in values]
            extra = np.random.choice(available, diff, replace=False)
            values = np.append(extra, values)
        probabilities[:, i_dim] = values * delta + delta / 2
    if inter_bin_randomness > 0.0:
        delta *= inter_bin_randomness
        probabilities += uniform(-delta / 2, delta).rvs(size=(sample_size, dimensions))
    doe = space.value_of(probabilities)
    try:
        return iman_connover_transformation(doe, space.correlation)
    except np.linalg.LinAlgError:
        return doe<|MERGE_RESOLUTION|>--- conflicted
+++ resolved
@@ -53,20 +53,12 @@
     Examples
     --------
     >>> from experiment_design import create_continuous_uniform_space, OrthogonalSamplingDesigner
-<<<<<<< HEAD
     >>> space = create_continuous_uniform_space([-2., -2.], [2., 2.])
-=======
-    >>> space = create_continuous_uniform_space([-2., -2.], [2. 2.])
->>>>>>> c7d006c9
     >>> designer = OrthogonalSamplingDesigner()
     >>> doe1 = designer.design(space, sample_size=20)
     >>> doe1.shape
     (20, 2)
-<<<<<<< HEAD
     >>> doe2 = designer.design(space, sample_size=4, old_sample=doe1)
-=======
-    >>> doe2 = designer.design(space, 4, old_sample=doe1)
->>>>>>> c7d006c9
     >>> doe2.shape
     (4, 2)
 
@@ -177,7 +169,7 @@
     error_text = ""
     for k in range(3):
         probabilities = create_lhd_probabilities(
-            space.dimensions, sample_size, inter_bin_randomness=inter_bin_randomness
+            len(space), sample_size, inter_bin_randomness=inter_bin_randomness
         )
         doe = space.value_of(probabilities)
         try:
